--- conflicted
+++ resolved
@@ -12,113 +12,7 @@
 import random
 import numpy as np
 import pandas as pd
-<<<<<<< HEAD
-=======
-import math
-
-
-FEW_SHOT_TEMPLATE = """<instruction>
-
-<examples>"""
-
-DOWNSTREAM_TEMPLATE = """
-<instruction>
-Input: <input>
-Output:
-"""
-
-CROSSOVER_TEMPLATE = """
-Combine the following prompts:
-
-Prompt 1: <mother>
-Prompt 2: <father>
-
-Return the result between <prompt> and </prompt>.
-"""
-
-MUTATION_TEMPLATE = """
-Improve the prompt and return the result between <prompt> and </prompt>:
-
-<instruction>
-"""
-
-
-def hoeffdings_inequality_test_diff(
-    score_a: float,
-    score_b: float,
-    n: int,
-    delta: float = 0.05,
-    min_val: float = 0.0,
-    max_val: float = 1.0,
-) -> bool:
-    """
-    Uses Hoeffding's inequality to test if candidate A's accuracy is significantly
-    higher than candidate B's accuracy when they have different numbers of evaluations.
-
-    For a candidate with n evaluations and observed average score, Hoeffding's
-    inequality gives a confidence bound:
-        epsilon = sqrt((R^2 * log(2/delta)) / (2*n))
-    where R = max_val - min_val.
-
-    Candidate A is considered significantly better than candidate B if:
-        (score_a - epsilon_a) > (score_b + epsilon_b)
-
-    Parameters:
-        score_a (float): Observed average accuracy for candidate A.
-        score_b (float): Observed average accuracy for candidate B.
-        n (int): Number of independent evaluations.
-        delta (float): Significance level (default 0.05 for 95% confidence).
-        min_val (float): Minimum possible score (default 0.0).
-        max_val (float): Maximum possible score (default 1.0).
-
-    Returns:
-        bool: True if candidate A is significantly better than candidate B, else False.
-    """
-    R = max_val - min_val
-    epsilon_a = math.sqrt((R**2 * math.log(2 / delta)) / (2 * n))
-    epsilon_b = math.sqrt((R**2 * math.log(2 / delta)) / (2 * n))
-
-    result = (score_a - epsilon_a) > (score_b + epsilon_b)
-
-    return result
-
-
-class Prompt:
-    """
-    Represents a prompt consisting of an instruction and few-shot examples.
-    """
-
-    def __init__(self, instruction_text: str, examples: List[Tuple[str, str]]):
-        """
-        Initializes the Prompt with an instruction and associated examples.
-
-        Parameters:
-            instruction_text (str): The instruction or prompt text.
-            examples (List[Tuple[str, str]]): List of examples as (input, response).
-        """
-        self.instruction_text = instruction_text
-        self.examples = examples  # List of (sample_input, response)
-
-    def construct_prompt(self) -> str:
-        """
-        Constructs the full prompt string by replacing placeholders in the template
-        with the instruction and formatted examples.
-
-        Returns:
-            str: The constructed prompt string.
-        """
-        examples_str = "\n".join(
-            [
-                f"Input: {sample_input}\nOutput: {response}"
-                for sample_input, response in self.examples
-            ]
-        )
-        prompt = FEW_SHOT_TEMPLATE.replace(
-            "<instruction>", self.instruction_text
-        ).replace("<examples>", examples_str)
-
-        return prompt
->>>>>>> 45b6eebe
+
 
 
 class CAPOptimizer(BaseOptimizer):
@@ -415,49 +309,7 @@
             self.population = self._do_racing(combined, self.population_size)
             self._on_step_end()
         self._on_train_end()
-<<<<<<< HEAD
 
         prompts = [p.construct_prompt() for p in self.population]
         return prompts
-=======
-        return self.population
-
-
-if __name__ == "__main__":
-    token = open("deepinfratoken.txt", "r").read()
-
-    meta_llm = APILLM("meta-llama/Meta-Llama-3-8B-Instruct", token)
-    downstream_llm = meta_llm
-    # Create the task – note that the task already loads its dataset.
-    df = pd.read_csv(
-        "hf://datasets/nakamoto-yama/dt-mappings/yama_dt_mappings.csv"
-    ).rename({"Degree Type": "x", "Mapping": "y"}, axis=1)
-    task = ClassificationTask.from_dataframe(df, description="test test")
-
-    task.xs = df["x"].to_numpy()
-    task.ys = df["y"].to_numpy()
-
-    initial_prompts = [
-        create_prompts_from_samples(task, downstream_llm) for _ in range(10)
-    ]
-
-    predictor = Classificator(downstream_llm, df["y"].unique())
-    test_statistic = lambda x, y, n: hoeffdings_inequality_test_diff(x, y, n, delta=0.5)
-
-    optimizer = CAPOptimizer(
-        initial_prompts=initial_prompts,
-        task=task,
-        meta_llm=meta_llm,
-        downstream_llm=downstream_llm,
-        length_penalty=0.01,
-        block_size=30,
-        crossovers_per_iter=2,
-        upper_shots=5,
-        max_n_blocks_eval=5,
-        few_shot_split_size=0.1,
-        test_statistic=test_statistic,
-        predictor=predictor,
-    )
-    best_prompts = optimizer.optimize(n_steps=3)
-    print(f"Best instructions:\n\n{[p.construct_prompt() for p in best_prompts]}")
->>>>>>> 45b6eebe
+ 