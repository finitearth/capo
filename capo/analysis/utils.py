--- conflicted
+++ resolved
@@ -38,16 +38,13 @@
     df["instr_len"] = df["prompt"].str.split("Input:").apply(lambda x: x[0]).str.split().apply(len)
     df["prompt_len"] = df["prompt"].str.split().apply(len)
 
-<<<<<<< HEAD
-    if isinstance(df, pd.Series):
-        df = df.to_frame()
-
-=======
     df["is_new"] = ~df.groupby(["seed", "prompt"]).cumcount().astype(bool)
     df["is_last_occ"] = (~df.groupby(["seed", "prompt"]).cumcount(ascending=False).astype(bool)) & (
         df["step"] != df["step"].max()
     )
->>>>>>> db121080
+    if isinstance(df, pd.Series):
+        df = df.to_frame()
+
     return df
 
 
